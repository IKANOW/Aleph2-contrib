--- conflicted
+++ resolved
@@ -1,27 +1,23 @@
 /*******************************************************************************
- * Copyright 2015, The IKANOW Open Source Project.
- * 
- * Licensed under the Apache License, Version 2.0 (the "License");
- * you may not use this file except in compliance with the License.
- * You may obtain a copy of the License at
- * 
- *   http://www.apache.org/licenses/LICENSE-2.0
- * 
- * Unless required by applicable law or agreed to in writing, software
- * distributed under the License is distributed on an "AS IS" BASIS,
- * WITHOUT WARRANTIES OR CONDITIONS OF ANY KIND, either express or implied.
- * See the License for the specific language governing permissions and
- * limitations under the License.
- ******************************************************************************/
+* Copyright 2015, The IKANOW Open Source Project.
+* 
+* Licensed under the Apache License, Version 2.0 (the "License");
+* you may not use this file except in compliance with the License.
+* You may obtain a copy of the License at
+* 
+*   http://www.apache.org/licenses/LICENSE-2.0
+* 
+* Unless required by applicable law or agreed to in writing, software
+* distributed under the License is distributed on an "AS IS" BASIS,
+* WITHOUT WARRANTIES OR CONDITIONS OF ANY KIND, either express or implied.
+* See the License for the specific language governing permissions and
+* limitations under the License.
+******************************************************************************/
 package com.ikanow.aleph2.storage_service_hdfs.services;
-
 import java.net.URI;
 import java.net.URISyntaxException;
 import java.util.Optional;
 
-import org.apache.hadoop.conf.Configuration;
-import org.apache.hadoop.fs.AbstractFileSystem;
-import org.apache.hadoop.fs.FileContext;
 import org.apache.log4j.Logger;
 import org.checkerframework.checker.nullness.qual.NonNull;
 
@@ -29,19 +25,14 @@
 import com.ikanow.aleph2.data_model.interfaces.data_services.IStorageService;
 import com.ikanow.aleph2.data_model.objects.shared.GlobalPropertiesBean;
 
-<<<<<<< HEAD
 import org.apache.hadoop.conf.Configuration;
 import org.apache.hadoop.fs.AbstractFileSystem;
 import org.apache.hadoop.fs.FileContext;
 
-=======
->>>>>>> c9d5d687
 public class HDFSStorageService implements IStorageService {
 
-	private static final Logger logger = Logger
-			.getLogger(HDFSStorageService.class);
+	private static final Logger logger = Logger.getLogger(HDFSStorageService.class);
 
-<<<<<<< HEAD
 	
 	final protected GlobalPropertiesBean _globals;
 	
@@ -50,8 +41,6 @@
 		_globals = globals;	
 	}
 	
-=======
->>>>>>> c9d5d687
 	@Override
 	public String getRootPath() {		
 		return _globals.distributed_root_dir();
@@ -63,9 +52,16 @@
 			@NonNull Class<T> driver_class, Optional<String> driver_options) {
 		T driver = null;
 		try {
-<<<<<<< HEAD
 		if(driver_class!=null){
-			if(driver_class.isAssignableFrom(FileContext.class)){
+			if (driver_class.isAssignableFrom(AbstractFileSystem.class)) {
+
+				URI uri = driver_options.isPresent() ? new URI(driver_options.get()) : getUri();
+
+				AbstractFileSystem fs = AbstractFileSystem.createFileSystem(uri, getConfiguration());
+				
+				return (@NonNull T) fs;
+			}			
+			else if(driver_class.isAssignableFrom(FileContext.class)){
 				URI uri = getUri();
 				final Configuration config = getConfiguration();
 				FileContext fs = FileContext.getFileContext(AbstractFileSystem.createFileSystem(uri, config), config);
@@ -77,70 +73,39 @@
 				logger.error("Error instamciating driver class",e);
 			}
 		} // !=null
-=======
-			if (driver_class != null) {
-				if (driver_class.isAssignableFrom(AbstractFileSystem.class)) {
-					//
-					URI uri = driver_options.isPresent() ? new URI(
-							driver_options.get()) : getUri();
-
-					AbstractFileSystem fs = AbstractFileSystem
-							.createFileSystem(uri, getConfiguration());
-					return (@NonNull T) fs;
-				} else 
-					if (driver_class.isAssignableFrom(FileContext.class)) {
-						//
-						return (@NonNull T) FileContext.getFileContext(getConfiguration());
-					} else {
-					try {
-						driver = driver_class.newInstance();
-					} catch (Exception e) {
-						logger.error("Error instanciating driver class", e);
-					}
-				}
-			} // !=null
->>>>>>> c9d5d687
 		} catch (Exception e) {
-			logger.error("Caught Exception:", e);
+			logger.error("Caught Exception:",e);
 		}
 		return driver;
 	}
 
-	/**
+	/** 
 	 * Override this function with system specific configuration
-	 * 
 	 * @return
 	 */
-	protected Configuration getConfiguration() {
+	protected Configuration getConfiguration(){
 		Configuration config = new Configuration();
-
+		
 		// TODO DEBUG Comment in for debugging environment settings
-		// Map<String, String> m = System.getenv();
+		//Map<String, String> m = System.getenv();
 		String hadoopConfDir = System.getenv("HADOOP_CONF_DIR");
-<<<<<<< HEAD
 		if(hadoopConfDir!=null){
 			
 			config.addResource(_globals +"hdfs-site.xml");
 		}else{
-=======
-		if (hadoopConfDir != null) {
-
-			config.addResource(hadoopConfDir + "hdfs-site.xml");
-		} else {
->>>>>>> c9d5d687
 			// add resource from classpath
-			config.addResource("default_fs.xml");
+			config.addResource("default_fs.xml");			
 		}
 		return config;
-
+		
 	}
 
-	protected URI getUri() {
+	protected URI getUri(){
 		URI uri = null;
 		try {
 			uri = new URI("hdfs://localhost:7000");
 		} catch (URISyntaxException e) {
-			logger.error("Caught Exception:", e);
+			logger.error("Caught Exception:",e);
 		}
 		return uri;
 	}
